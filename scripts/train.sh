--- conflicted
+++ resolved
@@ -12,11 +12,7 @@
 
 # 时序预测参数
 N_FRAMES=15        # 输入的历史帧数（过去n帧）
-<<<<<<< HEAD
 M_FRAMES=2        ## 预测的未来帧数（未来m帧）
-=======
-M_FRAMES=1        # 预测的未来帧数（未来m帧）
->>>>>>> fd4ba6c1
 
 # 训练参数
 EPOCHS=200         # 最大训练轮次 (EarlyStopping 可能会提前终止)
