--- conflicted
+++ resolved
@@ -79,13 +79,9 @@
         predictions: 预测的torque值
     """
     predictions = model.predict([sequences, positions], verbose=0)
-<<<<<<< HEAD
-    #
-=======
     print(f"🔍 Debug: model prediction shape = {predictions.shape}")
     print(f"🔍 Debug: prediction range - min: {predictions.min():.6f}, max: {predictions.max():.6f}, mean: {predictions.mean():.6f}")
     print(f"🔍 Debug: first few predictions = {predictions[:3].flatten()}")
->>>>>>> fd4ba6c1
     return predictions
 
 def aggregate_torque_predictions(predictions, method='mean'):
